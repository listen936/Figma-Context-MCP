import { McpServer } from "@modelcontextprotocol/sdk/server/mcp.js";
import { z } from "zod";
import { FigmaService, type FigmaAuthOptions } from "./services/figma.js";
import type { SimplifiedDesign } from "./services/simplify-node-response.js";
import yaml from "js-yaml";
import { Logger } from "./utils/logger.js";

const serverInfo = {
  name: "Figma MCP Server",
  version: "0.2.1",
};

function createServer(
  authOptions: FigmaAuthOptions,
  { isHTTP = false }: { isHTTP?: boolean } = {},
) {
  const server = new McpServer(serverInfo);
  // const figmaService = new FigmaService(figmaApiKey);
  const figmaService = new FigmaService(authOptions);
  registerTools(server, figmaService);

  Logger.isHTTP = isHTTP;

  return server;
}

function registerTools(server: McpServer, figmaService: FigmaService): void {
  // Tool to get file information
  server.tool(
    "get_figma_data",
    "获取Figma文件的布局信息，当无法获取节点ID时用于获取整个文件的信息",
      // When the nodeId cannot be obtained, obtain the layout information about the entire Figma file
    {
      fileKey: z
        .string()
        .describe(
          "要获取的Figma文件的key，通常在URL中找到，格式如：figma.com/(file|design)/<fileKey>/..."
            // The key of the Figma file to fetch, often found in a provided URL like figma.com/(file|design)/<fileKey>/...
        ),
      nodeId: z
        .string()
        .optional()
        .describe(
          "要获取的节点ID，通常作为URL参数存在，格式如：node-id=<nodeId>，如果提供了则必须使用"
            // The ID of the node to fetch, often found as URL parameter node-id=<nodeId>, always use if provided
        ),
      depth: z
        .number()
        .optional()
        .describe(
<<<<<<< HEAD
          "OPTIONAL. Do NOT use unless explicitly requested by the user. Controls how many levels deep to traverse the node tree,",
=======
          "遍历节点树的深度级别，仅在用户明确要求时使用"
            // How many levels deep to traverse the node tree, only use if explicitly requested by the user
>>>>>>> d560b25a
        ),
    },
    async ({ fileKey, nodeId, depth }) => {
      try {
        Logger.log(
          `Fetching ${
            depth ? `${depth} layers deep` : "all layers"
          } of ${nodeId ? `node ${nodeId} from file` : `full file`} ${fileKey}`,
        );

        let file: SimplifiedDesign;
        if (nodeId) {
          file = await figmaService.getNode(fileKey, nodeId, depth);
        } else {
          file = await figmaService.getFile(fileKey, depth);
        }

        Logger.log(`Successfully fetched file: ${file.name}`);
        const { nodes, globalVars, ...metadata } = file;

        const result = {
          metadata,
          nodes,
          globalVars,
        };

        Logger.log("Generating YAML result from file");
        const yamlResult = yaml.dump(result);

        Logger.log("Sending result to client");
        return {
          content: [{ type: "text", text: yamlResult }],
        };
      } catch (error) {
        const message = error instanceof Error ? error.message : JSON.stringify(error);
        Logger.error(`Error fetching file ${fileKey}:`, message);
        return {
          isError: true,
          content: [{ type: "text", text: `Error fetching file: ${message}` }],
        };
      }
    },
  );

  // TODO: Clean up all image download related code, particularly getImages in Figma service
  // Tool to download images
  server.tool(
    "download_figma_images",
    "根据图像或图标节点的ID下载Figma文件中使用的SVG和PNG图像",
      // Download SVG and PNG images used in a Figma file based on the IDs of image or icon nodes
    {
      fileKey: z.string().describe(
          "包含节点的Figma文件的key"
          // The key of the Figma file containing the node
        ),
      nodes: z
        .object({
          nodeId: z
            .string()
            .describe(
                "要获取的Figma图像节点的ID，格式如：1234:5678"
                // The ID of the Figma image node to fetch, formatted as 1234:5678
              ),
          imageRef: z
            .string()
            .optional()
            .describe(
              "如果节点有imageRef填充，必须包含此变量。下载矢量SVG图像时留空"
                // If a node has an imageRef fill, you must include this variable. Leave blank when downloading Vector SVG images.
            ),
          fileName: z.string().describe(
              "保存获取文件的本地名称"
              // The local name for saving the fetched file
            ),
        })
        .array()
<<<<<<< HEAD
        .describe("The nodes to fetch as images"),
      scale: z
        .number()
        .positive()
        .optional()
        .describe(
          "Export scale for PNG images. Optional, generally 2 is best, though users may specify a different scale.",
        ),
=======
        .describe(
            "要作为图像获取的节点"
            // The nodes to fetch as images
          ),
>>>>>>> d560b25a
      localPath: z
        .string()
        .describe(
          "项目中存储图像的目录的绝对路径。如果目录不存在，将创建该目录。此路径的格式应尊重您运行的操作系统的目录格式。路径名中也不要使用任何特殊字符转义"
            // The absolute path to the directory where images are stored in the project. If the directory does not exist, it will be created. The format of this path should respect the directory format of the operating system you are running on. Don't use any special character escaping in the path name either.
        ),
    },
    async ({ fileKey, nodes, scale, localPath }) => {
      try {
        const imageFills = nodes.filter(({ imageRef }) => !!imageRef) as {
          nodeId: string;
          imageRef: string;
          fileName: string;
        }[];
        const fillDownloads = figmaService.getImageFills(fileKey, imageFills, localPath);
        const renderRequests = nodes
          .filter(({ imageRef }) => !imageRef)
          .map(({ nodeId, fileName }) => ({
            nodeId,
            fileName,
            fileType: fileName.endsWith(".svg") ? ("svg" as const) : ("png" as const),
          }));

        const renderDownloads = figmaService.getImages(fileKey, renderRequests, localPath, scale);

        const downloads = await Promise.all([fillDownloads, renderDownloads]).then(([f, r]) => [
          ...f,
          ...r,
        ]);

        // If any download fails, return false
        const saveSuccess = !downloads.find((success) => !success);
        return {
          content: [
            {
              type: "text",
              text: saveSuccess
                ? `Success, ${downloads.length} images downloaded: ${downloads.join(", ")}`
                : "Failed",
            },
          ],
        };
      } catch (error) {
        Logger.error(`Error downloading images from file ${fileKey}:`, error);
        return {
          isError: true,
          content: [{ type: "text", text: `Error downloading images: ${error}` }],
        };
      }
    },
  );
}

export { createServer };<|MERGE_RESOLUTION|>--- conflicted
+++ resolved
@@ -48,12 +48,7 @@
         .number()
         .optional()
         .describe(
-<<<<<<< HEAD
           "OPTIONAL. Do NOT use unless explicitly requested by the user. Controls how many levels deep to traverse the node tree,",
-=======
-          "遍历节点树的深度级别，仅在用户明确要求时使用"
-            // How many levels deep to traverse the node tree, only use if explicitly requested by the user
->>>>>>> d560b25a
         ),
     },
     async ({ fileKey, nodeId, depth }) => {
@@ -130,7 +125,6 @@
             ),
         })
         .array()
-<<<<<<< HEAD
         .describe("The nodes to fetch as images"),
       scale: z
         .number()
@@ -139,12 +133,6 @@
         .describe(
           "Export scale for PNG images. Optional, generally 2 is best, though users may specify a different scale.",
         ),
-=======
-        .describe(
-            "要作为图像获取的节点"
-            // The nodes to fetch as images
-          ),
->>>>>>> d560b25a
       localPath: z
         .string()
         .describe(
